// Copyright 2016 The go-ethereum Authors
// This file is part of the go-ethereum library.
//
// The go-ethereum library is free software: you can redistribute it and/or modify
// it under the terms of the GNU Lesser General Public License as published by
// the Free Software Foundation, either version 3 of the License, or
// (at your option) any later version.
//
// The go-ethereum library is distributed in the hope that it will be useful,
// but WITHOUT ANY WARRANTY; without even the implied warranty of
// MERCHANTABILITY or FITNESS FOR A PARTICULAR PURPOSE. See the
// GNU Lesser General Public License for more details.
//
// You should have received a copy of the GNU Lesser General Public License
// along with the go-ethereum library. If not, see <http://www.gnu.org/licenses/>.

package les

import (
	"bytes"
	"context"
	"crypto/rand"
	"fmt"
	"math/big"
	"reflect"
	"testing"
	"time"

	"github.com/ethereum/go-ethereum/common"
	"github.com/ethereum/go-ethereum/common/math"
	"github.com/ethereum/go-ethereum/core"
	"github.com/ethereum/go-ethereum/core/rawdb"
	"github.com/ethereum/go-ethereum/core/state"
	"github.com/ethereum/go-ethereum/core/txpool"
	"github.com/ethereum/go-ethereum/core/types"
	"github.com/ethereum/go-ethereum/core/vm"
	"github.com/ethereum/go-ethereum/ethdb"
	"github.com/ethereum/go-ethereum/light"
	"github.com/ethereum/go-ethereum/params"
	"github.com/ethereum/go-ethereum/rlp"
)

type odrTestFn func(ctx context.Context, db ethdb.Database, config *params.ChainConfig, bc *core.BlockChain, lc *light.LightChain, bhash common.Hash) []byte

func TestOdrGetBlockLes2(t *testing.T) { testOdr(t, 2, 1, true, odrGetBlock) }
func TestOdrGetBlockLes3(t *testing.T) { testOdr(t, 3, 1, true, odrGetBlock) }
func TestOdrGetBlockLes4(t *testing.T) { testOdr(t, 4, 1, true, odrGetBlock) }

func odrGetBlock(ctx context.Context, db ethdb.Database, config *params.ChainConfig, bc *core.BlockChain, lc *light.LightChain, bhash common.Hash) []byte {
	var block *types.Block
	if bc != nil {
		block = bc.GetBlockByHash(bhash)
	} else {
		block, _ = lc.GetBlockByHash(ctx, bhash)
	}
	if block == nil {
		return nil
	}
	rlp, _ := rlp.EncodeToBytes(block)
	return rlp
}

func TestOdrGetReceiptsLes2(t *testing.T) { testOdr(t, 2, 1, true, odrGetReceipts) }
func TestOdrGetReceiptsLes3(t *testing.T) { testOdr(t, 3, 1, true, odrGetReceipts) }
func TestOdrGetReceiptsLes4(t *testing.T) { testOdr(t, 4, 1, true, odrGetReceipts) }

func odrGetReceipts(ctx context.Context, db ethdb.Database, config *params.ChainConfig, bc *core.BlockChain, lc *light.LightChain, bhash common.Hash) []byte {
	var receipts types.Receipts
	if bc != nil {
		if number := rawdb.ReadHeaderNumber(db, bhash); number != nil {
			receipts = rawdb.ReadReceipts(db, bhash, *number, config)
		}
	} else {
		if number := rawdb.ReadHeaderNumber(db, bhash); number != nil {
			receipts, _ = light.GetBlockReceipts(ctx, lc.Odr(), bhash, *number)
		}
	}
	if receipts == nil {
		return nil
	}
	rlp, _ := rlp.EncodeToBytes(receipts)
	return rlp
}

func TestOdrAccountsLes2(t *testing.T) { testOdr(t, 2, 1, true, odrAccounts) }
func TestOdrAccountsLes3(t *testing.T) { testOdr(t, 3, 1, true, odrAccounts) }
func TestOdrAccountsLes4(t *testing.T) { testOdr(t, 4, 1, true, odrAccounts) }

func odrAccounts(ctx context.Context, db ethdb.Database, config *params.ChainConfig, bc *core.BlockChain, lc *light.LightChain, bhash common.Hash) []byte {
	dummyAddr := common.HexToAddress("1234567812345678123456781234567812345678")
	acc := []common.Address{bankAddr, userAddr1, userAddr2, dummyAddr}

	var (
		res []byte
		st  *state.StateDB
		err error
	)
	for _, addr := range acc {
		if bc != nil {
			header := bc.GetHeaderByHash(bhash)
			st, err = state.New(header.Root, state.NewDatabase(db), nil)
		} else {
			header := lc.GetHeaderByHash(bhash)
			st = light.NewState(ctx, header, lc.Odr())
		}
		if err == nil {
			bal := st.GetBalance(addr)
			rlp, _ := rlp.EncodeToBytes(bal)
			res = append(res, rlp...)
		}
	}
	return res
}

func TestOdrContractCallLes2(t *testing.T) { testOdr(t, 2, 2, true, odrContractCall) }
func TestOdrContractCallLes3(t *testing.T) { testOdr(t, 3, 2, true, odrContractCall) }
func TestOdrContractCallLes4(t *testing.T) { testOdr(t, 4, 2, true, odrContractCall) }

func odrContractCall(ctx context.Context, db ethdb.Database, config *params.ChainConfig, bc *core.BlockChain, lc *light.LightChain, bhash common.Hash) []byte {
	data := common.Hex2Bytes("60CD26850000000000000000000000000000000000000000000000000000000000000000")

	var res []byte
	for i := 0; i < 3; i++ {
		data[35] = byte(i)
		if bc != nil {
			header := bc.GetHeaderByHash(bhash)
			statedb, err := state.New(header.Root, bc.StateCache(), nil)

			if err == nil {
				from := statedb.GetOrNewStateObject(bankAddr)
				from.SetBalance(math.MaxBig256)

				msg := &core.Message{
					From:              from.Address(),
					To:                &testContractAddr,
					Value:             new(big.Int),
					GasLimit:          100000,
					GasPrice:          big.NewInt(params.InitialBaseFee),
					GasFeeCap:         big.NewInt(params.InitialBaseFee),
					GasTipCap:         new(big.Int),
					Data:              data,
					SkipAccountChecks: true,
				}

				context := core.NewEVMBlockContext(header, bc, nil, config, statedb)
				txContext := core.NewEVMTxContext(msg)
				vmenv := vm.NewEVM(context, txContext, statedb, config, vm.Config{NoBaseFee: true})

				//vmenv := core.NewEnv(statedb, config, bc, msg, header, vm.Config{})
				gp := new(core.GasPool).AddGas(math.MaxUint64)
				result, _ := core.ApplyMessage(vmenv, msg, gp)
				res = append(res, result.Return()...)
			}
		} else {
			header := lc.GetHeaderByHash(bhash)
			state := light.NewState(ctx, header, lc.Odr())
			state.SetBalance(bankAddr, math.MaxBig256)
<<<<<<< HEAD
			msg := callmsg{types.NewMessage(bankAddr, &testContractAddr, 0, new(big.Int), 100000, big.NewInt(params.InitialBaseFee), big.NewInt(params.InitialBaseFee), new(big.Int), data, nil, true)}
			context := core.NewEVMBlockContext(header, lc, nil, config, state)
=======
			msg := &core.Message{
				From:              bankAddr,
				To:                &testContractAddr,
				Value:             new(big.Int),
				GasLimit:          100000,
				GasPrice:          big.NewInt(params.InitialBaseFee),
				GasFeeCap:         big.NewInt(params.InitialBaseFee),
				GasTipCap:         new(big.Int),
				Data:              data,
				SkipAccountChecks: true,
			}
			context := core.NewEVMBlockContext(header, lc, nil)
>>>>>>> 7e3b149b
			txContext := core.NewEVMTxContext(msg)
			vmenv := vm.NewEVM(context, txContext, state, config, vm.Config{NoBaseFee: true})
			gp := new(core.GasPool).AddGas(math.MaxUint64)
			result, _ := core.ApplyMessage(vmenv, msg, gp)
			if state.Error() == nil {
				res = append(res, result.Return()...)
			}
		}
	}
	return res
}

func TestOdrTxStatusLes2(t *testing.T) { testOdr(t, 2, 1, false, odrTxStatus) }
func TestOdrTxStatusLes3(t *testing.T) { testOdr(t, 3, 1, false, odrTxStatus) }
func TestOdrTxStatusLes4(t *testing.T) { testOdr(t, 4, 1, false, odrTxStatus) }

func odrTxStatus(ctx context.Context, db ethdb.Database, config *params.ChainConfig, bc *core.BlockChain, lc *light.LightChain, bhash common.Hash) []byte {
	var txs types.Transactions
	if bc != nil {
		block := bc.GetBlockByHash(bhash)
		txs = block.Transactions()
	} else {
		if block, _ := lc.GetBlockByHash(ctx, bhash); block != nil {
			btxs := block.Transactions()
			txs = make(types.Transactions, len(btxs))
			for i, tx := range btxs {
				var err error
				txs[i], _, _, _, err = light.GetTransaction(ctx, lc.Odr(), tx.Hash())
				if err != nil {
					return nil
				}
			}
		}
	}
	rlp, _ := rlp.EncodeToBytes(txs)
	return rlp
}

// testOdr tests odr requests whose validation guaranteed by block headers.
func testOdr(t *testing.T, protocol int, expFail uint64, checkCached bool, fn odrTestFn) {
	// Assemble the test environment
	netconfig := testnetConfig{
		blocks:    4,
		protocol:  protocol,
		connect:   true,
		nopruning: true,
	}
	server, client, tearDown := newClientServerEnv(t, netconfig)
	defer tearDown()

	// Ensure the client has synced all necessary data.
	clientHead := client.handler.backend.blockchain.CurrentHeader()
	if clientHead.Number.Uint64() != 4 {
		t.Fatalf("Failed to sync the chain with server, head: %v", clientHead.Number.Uint64())
	}
	// Disable the mechanism that we will wait a few time for request
	// even there is no suitable peer to send right now.
	waitForPeers = 0

	test := func(expFail uint64) {
		// Mark this as a helper to put the failures at the correct lines
		t.Helper()

		for i := uint64(0); i <= server.handler.blockchain.CurrentHeader().Number.Uint64(); i++ {
			bhash := rawdb.ReadCanonicalHash(server.db, i)
			b1 := fn(light.NoOdr, server.db, server.handler.server.chainConfig, server.handler.blockchain, nil, bhash)

			// Set the timeout as 1 second here, ensure there is enough time
			// for travis to make the action.
			ctx, cancel := context.WithTimeout(context.Background(), time.Second)
			b2 := fn(ctx, client.db, client.handler.backend.chainConfig, nil, client.handler.backend.blockchain, bhash)
			cancel()

			eq := bytes.Equal(b1, b2)
			exp := i < expFail
			if exp && !eq {
				t.Fatalf("odr mismatch: have %x, want %x", b2, b1)
			}
			if !exp && eq {
				t.Fatalf("unexpected odr match")
			}
		}
	}

	// expect retrievals to fail (except genesis block) without a les peer
	client.handler.backend.peers.lock.Lock()
	client.peer.speer.hasBlockHook = func(common.Hash, uint64, bool) bool { return false }
	client.handler.backend.peers.lock.Unlock()
	test(expFail)

	// expect all retrievals to pass
	client.handler.backend.peers.lock.Lock()
	client.peer.speer.hasBlockHook = func(common.Hash, uint64, bool) bool { return true }
	client.handler.backend.peers.lock.Unlock()
	test(5)

	// still expect all retrievals to pass, now data should be cached locally
	if checkCached {
		client.handler.backend.peers.unregister(client.peer.speer.id)
		time.Sleep(time.Millisecond * 10) // ensure that all peerSetNotify callbacks are executed
		test(5)
	}
}

func TestGetTxStatusFromUnindexedPeersLES4(t *testing.T) { testGetTxStatusFromUnindexedPeers(t, lpv4) }

func testGetTxStatusFromUnindexedPeers(t *testing.T, protocol int) {
	var (
		blocks    = 8
		netconfig = testnetConfig{
			blocks:    blocks,
			protocol:  protocol,
			nopruning: true,
		}
	)
	server, client, tearDown := newClientServerEnv(t, netconfig)
	defer tearDown()

	// Iterate the chain, create the tx indexes locally
	var (
		testHash   common.Hash
		testStatus light.TxStatus

		txs          = make(map[common.Hash]*types.Transaction) // Transaction objects set
		blockNumbers = make(map[common.Hash]uint64)             // Transaction hash to block number mappings
		blockHashes  = make(map[common.Hash]common.Hash)        // Transaction hash to block hash mappings
		intraIndex   = make(map[common.Hash]uint64)             // Transaction intra-index in block
	)
	for number := uint64(1); number < server.backend.Blockchain().CurrentBlock().Number.Uint64(); number++ {
		block := server.backend.Blockchain().GetBlockByNumber(number)
		if block == nil {
			t.Fatalf("Failed to retrieve block %d", number)
		}
		for index, tx := range block.Transactions() {
			txs[tx.Hash()] = tx
			blockNumbers[tx.Hash()] = number
			blockHashes[tx.Hash()] = block.Hash()
			intraIndex[tx.Hash()] = uint64(index)

			if testHash == (common.Hash{}) {
				testHash = tx.Hash()
				testStatus = light.TxStatus{
					Status: txpool.TxStatusIncluded,
					Lookup: &rawdb.LegacyTxLookupEntry{
						BlockHash:  block.Hash(),
						BlockIndex: block.NumberU64(),
						Index:      uint64(index),
					},
				}
			}
		}
	}
	// serveMsg processes incoming GetTxStatusMsg and sends the response back.
	serveMsg := func(peer *testPeer, txLookup uint64) error {
		msg, err := peer.app.ReadMsg()
		if err != nil {
			return err
		}
		if msg.Code != GetTxStatusMsg {
			return fmt.Errorf("message code mismatch: got %d, expected %d", msg.Code, GetTxStatusMsg)
		}
		var r GetTxStatusPacket
		if err := msg.Decode(&r); err != nil {
			return err
		}
		stats := make([]light.TxStatus, len(r.Hashes))
		for i, hash := range r.Hashes {
			number, exist := blockNumbers[hash]
			if !exist {
				continue // Filter out unknown transactions
			}
			min := uint64(blocks) - txLookup
			if txLookup != txIndexUnlimited && (txLookup == txIndexDisabled || number < min) {
				continue // Filter out unindexed transactions
			}
			stats[i].Status = txpool.TxStatusIncluded
			stats[i].Lookup = &rawdb.LegacyTxLookupEntry{
				BlockHash:  blockHashes[hash],
				BlockIndex: number,
				Index:      intraIndex[hash],
			}
		}
		data, _ := rlp.EncodeToBytes(stats)
		reply := &reply{peer.app, TxStatusMsg, r.ReqID, data}
		reply.send(testBufLimit)
		return nil
	}

	var testspecs = []struct {
		peers     int
		txLookups []uint64
		txs       []common.Hash
		results   []light.TxStatus
	}{
		// Retrieve mined transaction from the empty peerset
		{
			peers:     0,
			txLookups: []uint64{},
			txs:       []common.Hash{testHash},
			results:   []light.TxStatus{{}},
		},
		// Retrieve unknown transaction from the full peers
		{
			peers:     3,
			txLookups: []uint64{txIndexUnlimited, txIndexUnlimited, txIndexUnlimited},
			txs:       []common.Hash{randomHash()},
			results:   []light.TxStatus{{}},
		},
		// Retrieve mined transaction from the full peers
		{
			peers:     3,
			txLookups: []uint64{txIndexUnlimited, txIndexUnlimited, txIndexUnlimited},
			txs:       []common.Hash{testHash},
			results:   []light.TxStatus{testStatus},
		},
		// Retrieve mixed transactions from the full peers
		{
			peers:     3,
			txLookups: []uint64{txIndexUnlimited, txIndexUnlimited, txIndexUnlimited},
			txs:       []common.Hash{randomHash(), testHash},
			results:   []light.TxStatus{{}, testStatus},
		},
		// Retrieve mixed transactions from unindexed peer(but the target is still available)
		{
			peers:     3,
			txLookups: []uint64{uint64(blocks) - testStatus.Lookup.BlockIndex, uint64(blocks) - testStatus.Lookup.BlockIndex - 1, uint64(blocks) - testStatus.Lookup.BlockIndex - 2},
			txs:       []common.Hash{randomHash(), testHash},
			results:   []light.TxStatus{{}, testStatus},
		},
		// Retrieve mixed transactions from unindexed peer(but the target is not available)
		{
			peers:     3,
			txLookups: []uint64{uint64(blocks) - testStatus.Lookup.BlockIndex - 1, uint64(blocks) - testStatus.Lookup.BlockIndex - 1, uint64(blocks) - testStatus.Lookup.BlockIndex - 2},
			txs:       []common.Hash{randomHash(), testHash},
			results:   []light.TxStatus{{}, {}},
		},
	}
	for _, testspec := range testspecs {
		// Create a bunch of server peers with different tx history
		var (
			closeFns []func()
		)
		for i := 0; i < testspec.peers; i++ {
			peer, closePeer, _ := client.newRawPeer(t, fmt.Sprintf("server-%d", i), protocol, testspec.txLookups[i])
			closeFns = append(closeFns, closePeer)

			// Create a one-time routine for serving message
			go func(i int, peer *testPeer, lookup uint64) {
				serveMsg(peer, lookup)
			}(i, peer, testspec.txLookups[i])
		}

		// Send out the GetTxStatus requests, compare the result with
		// expected value.
		r := &light.TxStatusRequest{Hashes: testspec.txs}
		ctx, cancel := context.WithTimeout(context.Background(), time.Second)
		defer cancel()

		err := client.handler.backend.odr.RetrieveTxStatus(ctx, r)
		if err != nil {
			t.Errorf("Failed to retrieve tx status %v", err)
		} else {
			if !reflect.DeepEqual(testspec.results, r.Status) {
				t.Errorf("Result mismatch, diff")
			}
		}

		// Close all connected peers and start the next round
		for _, closeFn := range closeFns {
			closeFn()
		}
	}
}

// randomHash generates a random blob of data and returns it as a hash.
func randomHash() common.Hash {
	var hash common.Hash
	if n, err := rand.Read(hash[:]); n != common.HashLength || err != nil {
		panic(err)
	}
	return hash
}<|MERGE_RESOLUTION|>--- conflicted
+++ resolved
@@ -155,10 +155,6 @@
 			header := lc.GetHeaderByHash(bhash)
 			state := light.NewState(ctx, header, lc.Odr())
 			state.SetBalance(bankAddr, math.MaxBig256)
-<<<<<<< HEAD
-			msg := callmsg{types.NewMessage(bankAddr, &testContractAddr, 0, new(big.Int), 100000, big.NewInt(params.InitialBaseFee), big.NewInt(params.InitialBaseFee), new(big.Int), data, nil, true)}
-			context := core.NewEVMBlockContext(header, lc, nil, config, state)
-=======
 			msg := &core.Message{
 				From:              bankAddr,
 				To:                &testContractAddr,
@@ -170,8 +166,7 @@
 				Data:              data,
 				SkipAccountChecks: true,
 			}
-			context := core.NewEVMBlockContext(header, lc, nil)
->>>>>>> 7e3b149b
+			context := core.NewEVMBlockContext(header, lc, nil, config, state)
 			txContext := core.NewEVMTxContext(msg)
 			vmenv := vm.NewEVM(context, txContext, state, config, vm.Config{NoBaseFee: true})
 			gp := new(core.GasPool).AddGas(math.MaxUint64)
