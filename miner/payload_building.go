--- conflicted
+++ resolved
@@ -196,7 +196,7 @@
 	// Build the initial version with no transaction included. It should be fast
 	// enough to run. The empty payload can at least make sure there is something
 	// to deliver for not missing slot.
-<<<<<<< HEAD
+	// In OP-Stack, the "empty" block is constructed from provided txs only, i.e. no tx-pool usage.
 	emptyParams := &generateParams{
 		timestamp:   args.Timestamp,
 		forceTime:   true,
@@ -212,12 +212,6 @@
 	empty := w.getSealingBlock(emptyParams)
 	if empty.err != nil {
 		return nil, empty.err
-=======
-	// In OP-Stack, the "empty" block is constructed from provided txs only, i.e. no tx-pool usage.
-	empty, emptyFees, err := w.getSealingBlock(args.Parent, args.Timestamp, args.FeeRecipient, args.Random, args.Withdrawals, true, args.Transactions, args.GasLimit)
-	if err != nil {
-		return nil, err
->>>>>>> 7997a6fe
 	}
 
 	// Construct a payload object for return.
